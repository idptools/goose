from abc import ABC, abstractmethod
from typing import Any, Tuple, Dict, Callable, get_type_hints
import sparrow
import numpy as np
import finches
<<<<<<< HEAD
import inspect
=======
import metapredict as meta
>>>>>>> 431d9c1c

class ProteinProperty(ABC):
    """
    Abstract base class for protein sequence properties to be optimized.
    """
    def __init__(self, target_value: float, weight: float = 1.0):
        assert isinstance(target_value, (int,float)), f"target_value must be numerical. Received {type(target_value)}"
        assert isinstance(weight, (int,float)), f"Weight must be numerical. Received {type(weight)}"
        self._target_value = target_value
        self._weight = weight

    @property
    def target_value(self) -> float:
        return self._target_value

    @target_value.setter
    def target_value(self, value: float):
        assert isinstance(value, (int,float)), f"target_value must be numerical. Received {type(value)}"
        self._target_value = value

    @property
    def weight(self) -> float:
        return self._weight

    @weight.setter
    def weight(self, value: float):
        assert isinstance(value, (int,float)), f"weight must be numerical. Received {type(value)}"
        self._weight = value

    @abstractmethod
    def calculate(self, protein: 'sparrow.Protein') -> float:
        """
        Calculate the property value for a given protein.

        Parameters:
        protein (sparrow.Protein): The protein instance.

        Returns:
        float: The calculated property value.
        """
        pass


class ComputeIWD(ProteinProperty):
    """
    Compute the Inversed Weighted Distance (IWD) property for the target residues in the sequence.
    """
    def __init__(self, residues: Tuple[str, ...], target_value: float, weight: float = 1.0):
        super().__init__(target_value, weight)
        self.residues = residues

    def calculate(self, protein: 'sparrow.Protein') -> float:
        return protein.compute_iwd(*self.residues)

class Hydrophobicity(ProteinProperty):
    """
    Calculate the hydrophobicity property.
    """
    def __init__(self, target_value: float, weight: float = 1.0):
        super().__init__(target_value, weight)

    def calculate(self, protein: 'sparrow.Protein') -> float:
        return protein.hydrophobicity

class FCR(ProteinProperty):
    """
    Calculate the FCR property.
    """
    def __init__(self, target_value: float, weight: float = 1.0):
        super().__init__(target_value, weight)

    def calculate(self, protein: 'sparrow.Protein') -> float:
        return protein.FCR

class NCPR(ProteinProperty):
    """
    Calculate the NCPR property.
    """
    def __init__(self, target_value: float, weight: float = 1.0):
        super().__init__(target_value, weight)

    def calculate(self, protein: 'sparrow.Protein') -> float:
        return protein.NCPR

class Hydrophobicity(ProteinProperty):
    """
    Calculate the hydrophobicity property.
    """
    def __init__(self, target_value: float, weight: float = 1.0):
        super().__init__(target_value, weight)

    def calculate(self, protein: 'sparrow.Protein') -> float:
        return protein.hydrophobicity

class Kappa(ProteinProperty):
    """
    Calculate the kappa property.
    """
    def __init__(self, target_value: float, weight: float = 1.0):
        super().__init__(target_value, weight)

    def calculate(self, protein: 'sparrow.Protein') -> float:
        return protein.kappa

class RadiusOfGyration(ProteinProperty):
    """
    Calculate the Radius of gyration
    """
    def __init__(self, target_value: float, weight: float = 1.0):
        super().__init__(target_value, weight)

    def calculate(self, protein: 'sparrow.Protein') -> float:
        return protein.predictor.radius_of_gyration()

class EndToEndDistance(ProteinProperty):
    """
    Calculate the Radius of gyration
    """
    def __init__(self, target_value: float, weight: float = 1.0):
        super().__init__(target_value, weight)

    def calculate(self, protein: 'sparrow.Protein') -> float:
        return protein.predictor.end_to_end_distance()


class TargetAminoAcidFractions(ProteinProperty):
    """
    Compute the difference between the target amino acid fractions and the current amino acid fractions.
    """
    def __init__(self, target_fractions: Dict[str, float], weight: float = 1.0):
        """
        Parameters:
        target_fractions (Dict[str, float]): A dictionary where keys are single-letter amino acid codes,
            and values are the target fractions for each amino acid.
        weight (float): The weight of this property in the combined objective function.
        """
        super().__init__(0.0, weight)  # Target value is set to 0.0 since we want to minimize the difference
        self.target_fractions = target_fractions

    def calculate(self, protein: 'sparrow.Protein') -> float:
        """
        Calculate the difference between the target amino acid fractions and the current amino acid fractions.

        Parameters:
        protein (sparrow.Protein): The protein instance.

        Returns:
        float: The difference between the target and current amino acid fractions.
        """
        current_fractions = protein.amino_acid_fractions

        diff_sum = 0.0
        for aa, target_frac in self.target_fractions.items():
            current_frac = current_fractions.get(aa, 0.0)
            diff_sum += abs(target_frac - current_frac)

        return diff_sum

class SCD(ProteinProperty):
    """
    Returns the default sequence charge decoration (SCD) parameter 
        as defined by Sawle and Ghosh [1]
    
    Reference
    --------
    Sawle, L., & Ghosh, K. (2015). A theoretical method to compute sequence
    dependent configurational properties in charged polymers and proteins.
    The Journal of Chemical Physics, 143(8), 085101.
    """
    def __init__(self, target_value: float, weight: float = 1.0):
        super().__init__(target_value, weight)

    def calculate(self, protein: 'sparrow.Protein') -> float:
        return protein.SCD

class SHD(ProteinProperty):
    """
    Returns the default sequence hydropathy decoration (SHD) parameter 
        as defined by Sawle and Ghosh [1]
 
    Reference
    --------
    Sawle, L., & Ghosh, K. (2015). A theoretical method to compute sequence
    dependent configurational properties in charged polymers and proteins.
    The Journal of Chemical Physics, 143(8), 085101.
    """
    def __init__(self, target_value: float, weight: float = 1.0):
        super().__init__(target_value, weight)

    def calculate(self, protein: 'sparrow.Protein') -> float:
        return protein.SHD

class Complexity(ProteinProperty):
    """
    Calculates the Wootton-Federhen complexity of a sequence (also called
    seg complexity, as this the theory used in the classic SEG algorithm.
    """
    def __init__(self, target_value: float, weight: float = 1.0):
        super().__init__(target_value, weight)

    def calculate(self, protein: 'sparrow.Protein') -> float:
        return protein.complexity



class FractionDisorder(ProteinProperty):
    """
    Calculates the amount of disorder in
    the current sequence. 

    Example usage:

    # imports
    import goose
    from sparrow.protein import Protein as pr
    import metapredict as meta

    optimizer = goose.SequenceOptimizer(target_length=200, verbose=True, gap_to_report=100)
    optimizer.add_property(goose.FractionDisorder, weight=1, target_value=1)
    optimizer.set_optimization_params(max_iterations=2000, tolerance=0.01)
    sequence=optimizer.run()
    print(sequence)

    # double check
    disorder=meta.predict_disorder(sequence)
    print((disorder>0.5).sum()/len(disorder))

    """
    def __init__(self, 
                 target_value: float, 
                 weight: float = 1.0,
                 disorder_cutoff = 0.5):
        super().__init__(target_value, weight)
        self.disorder_cutoff = disorder_cutoff

    def calculate(self, protein: 'sparrow.Protein') -> float:
        disorder=meta.predict_disorder(protein.sequence)
        percent_disorder = (disorder>self.disorder_cutoff).sum()/len(disorder)
        return percent_disorder
    


class MatchingResidues(ProteinProperty):
    '''
    Determines the number of residues that match a target sequence in the current sequence.
    '''
    def __init__(self, 
                 target_sequence: str,
                 target_value: float, 
                 weight: float = 1.0):
        super().__init__(target_value, weight)
        self.target_sequence = target_sequence

    def calculate(self, protein: 'sparrow.Protein') -> float:
        return sum([1 for i in range(len(protein.sequence)) if protein.sequence[i] == self.target_sequence[i]])
    
    
class MaxMatchingResidues(ProteinProperty):
    '''
    Determines the number of residues that match a target sequence in the current sequence.
    Penalizes the score if the number of matching residues is greater than the target value.
    '''
    def __init__(self, 
                 target_sequence: str,
                 target_value: float, 
                 weight: float = 1.0):
        super().__init__(target_value, weight)
        self.target_sequence = target_sequence

    def calculate(self, protein: 'sparrow.Protein') -> float:
<<<<<<< HEAD
        current_fingerprint = self.calculate_fingerprint(protein.sequence)
        target_fingerprint = self.get_target_fingerprint()
        # calculate the difference between the original and current matrix
        diff = 0
        for key in target_fingerprint.keys():
            diff += np.abs(target_fingerprint[key]['attractive'] - current_fingerprint[key]['attractive']).sum()
            diff += np.abs(target_fingerprint[key]['repulsive'] - current_fingerprint[key]['repulsive']).sum()
        return diff
    








class Comparison(ProteinProperty):
    """
    This is designed to perform generic comparisons of a protein property to a reference.
    By packaging the property and comparison in a function, it allows users to 
    easily design a whole host of comparisons without the need to write a new
    class for it each time.
    """
    def __init__(self,
                 property_function : Callable[[str],Any],
                 comparison_function : Callable[[Any,Any], float],
                 reference_value : Any,
                 target_value: float, 
                 weight: float = 1.0,
                 check_function_compatibility : bool = True,
                 check_reference_value_compatibility : bool = True):
        
        '''
        
        Parameters
        ----------
        property_function : Callable[[str],Any]
            This is the function that computes some property of a sequence.
            For this function you do not need to specify the return type
            unless you are planning on chekcing the reference values type.
            If this is the case, including the type will prevent unwanted Errors
            from being thrown during the checking process. You MUST specify the 
            input parameter type as a string if you are are going to check function
            compatibility. Whether or not you specify the types, the input to this 
            function MUST be a str in the first parameter and the output should be 
            the same type as the reference value.
        comparison_function : Callable[[Any,Any], float]
            This is the function that compares the output property of interest
            to a reference value. This allows you to shoot for some target value 
            of interest. You do not need to specify the input type of this function
            unless you are checking the reference value for compatibility. You MUST
            specify the return type as float if you are checking the function compatibility.
            Regardless of whether you decide to specify the types, this function
            MUST return a float. It should also take two values of the type returned by
            property_function. The first parameter is reserved for the sequence that will be
            tested by the optimizer. The second parameter will be the reference value.
            During computation time this function gets called like...
            comparison_function(test_sequence_property_result, reference_value).
            The output of this is directly fed into the optimizer.
        reference_value : Any
            This is the property value you will compare the generated sequences against.
            This should be the same type as what is returned by property_function
            and accepted by comparison_function.
        target_value : float
            This is the value returned by the comparison function that you wish to achieve.
        weight : float
            This is a relative weight to give this property with respect to other properties you are also trying
            to optimize for in your design.
        check_function_compatibility : bool
            This determines if the object checks the function(s) compatibility
            with one another in terms of inputs and outputs.
        check_reference_value_compatibility : bool
            This determines if the object will check the reference values
            types against those that are output and accepted by the two user defined
            functions

        Returns
        -------
        Comparison(ProteinProperty)
            This is the object that will be used by the optimizer to find a sequnce
            that suits your needs.
        '''
        #intialize the parent class properties
        super().__init__(target_value, weight)

        #initialize object specific code to None if needed
        self._property_function = None
        self._comparison_function = None
        self._check_function_compatibility = None
        self._check_reference_value_compatibiliity = None

        #set wether to check the functions or not for compatibility
        self._check_function_compatibility = check_function_compatibility
        self._check_reference_value_compatibiliity = check_reference_value_compatibility

        #check that the passed values for the property function and comparison function PASSED are not none
        #This avoid the awkward case where the user initializes with None to get around the compatibility
        #later on in the calculation. AKA they could set the one of the functions later on to None and 
        #this would not trigger a test.
        if property_function is None:
            raise ValueError(f"The property function cannot equal None. Please pass a valid function instead.")
        if comparison_function is None:
            raise ValueError(f"The comparison function cannot be None. Please pass a valid function.")

        #Assign the property function (the check is performed inside the setter)
        self.property_function = property_function
        self.comparison_function = comparison_function

        #set the reference value (THIS MUST HAPPEN AFTER THE FUNCTIONS are assigned - checks fail otherwise)
        self.reference_value = reference_value


    @property
    def check_function_compatibility(self) -> bool:
        '''Returns wether or not to check the functions passed for compatibility'''
        return self._check_function_compatibility
    
    @check_function_compatibility.setter
    def check_function_compatibility(self, val : bool) -> None:
        '''Sets the check_function_compatilibity property and checks that it is a bool.'''
        #ensure that the value being set is a boolean
        if not isinstance(val, bool):
            raise TypeError(f"The value assigned to check_function_compatibility is not a bool ({type(val)}).")
        
        #if it does not raise (is a bool) then set the new value
        self._check_function_compatibility = val
    
    @property 
    def check_reference_value_compatibility(self) -> bool:
        '''Returns whether or not to check the reference value type against the functions'''
        return self._check_reference_value_compatibiliity
    
    @check_reference_value_compatibility.setter
    def check_reference_value_compatibility(self, val : bool) -> None:
        '''Sets the boolean associated with checking the reference values typing. Check that the value is in fact a bool'''
        #check that the value is a bool
        if not isinstance(val, bool):
            raise TypeError(f"The value assigned to check_reference_vale_compatibility is not a bool ({type(val)})")
        
        #set the value if it did not throw a type error
        self._check_reference_value_compatibiliity = val
    
    @property
    def property_function(self) -> Callable[[str], Any]:
        '''Returns the property function'''
        return self._property_function
    
    @property_function.setter
    def property_function(self, func : Callable[[str],Any]) -> None:
        '''Sets the value of the property function and checks for compatibility if requested.'''
        #check if the passed value is callable
        if not callable(func):
            raise ValueError(f"The property function assignment could not be made because '{func.__name__}' was not callable")
        
        #See if the comparison function exists for if we need to check compatibility
        compare_func_exists = self.comparison_function is not None
        #check if we need to see if the functions are compatible
        if self.check_function_compatibility and compare_func_exists:
            self._validate_function_compatibility(func1=func, func2=self.comparison_function)
        
        #if no exceptions are raised assign the value
        self._property_function = func

    @property
    def comparison_function(self) -> Callable[[Any, Any], float]:
        '''Returns the value of the comparison function'''
        return self._comparison_function
    
    @comparison_function.setter
    def comparison_function(self, func : Callable[[Any,Any], float]) -> None:
        '''Sets the value for the comparison function and check for compatibility if requested.'''
        #check if the passed value is callable
        if not callable(func):
            raise ValueError(f"The comparison function assignment could not be made because '{func.__name__}' was not callable")
        
        #See if the property function exists for if we need to check for compatibility
        property_func_exists = self.property_function is not None
        #check if we need to look for function compatibility
        if self.check_function_compatibility and property_func_exists:
            self._validate_function_compatibility(func1=self._property_function,func2=func)

        #if no exceptions are raised assign the value
        self._comparison_function = func

    @property
    def reference_value(self) -> Any:
        '''Returns the reference value that you are comparing against.'''
        return self._reference_value
    
    @reference_value.setter
    def reference_value(self, val : Any) -> None:
        '''Sets the reference value and checks its type if needed'''
        #check the type for the reference if that was specified
        if self.check_reference_value_compatibility:
            self._check_reference_value_type(val)
        
        #set the value if it did not throw an error
        self._reference_value = val
    
    
    def _check_reference_value_type(self, value : Any) -> None:
        '''This function checks if the reference value is the same type as the output of the property function and input of the comparison function
        
        Parameters
        ----------
        value : Any
            This is the value of the reference value to check

        Returns
        -------
        None
            This function only raises an exception if something goes wrong and does NOT
            return a boolean value.
        '''
        #get the output value of the property function and the input type for the comparison function
        out1_type = self._get_function_return_type(self.property_function)
        in1_type = self._get_function_first_parameter_type(self.comparison_function)

        #check if the reference value does not adhere to either type
        if not isinstance(value, out1_type):
            raise TypeError(f"The type of the reference value ({type(self.reference_value)}) does not match the output of the property function ({out1_type}).")
        if not isinstance(value, in1_type):
            raise TypeError(f"The type of the reference value ({type(self.reference_value)}) does not match the output of the property function ({in1_type}).")
        


    def _get_function_details(self, func : Callable) -> Tuple[Dict[str,object],object]:
        '''Check what parameters are to be passed to a function and their classes.
        
        Parameters
        ----------
        func : Callable
            This is the function you wish to learn mre information about

        Returns
        -------
        Tuple[Dict[str,object],Dict[str,object]]
            This tuple contains a dictionary and an object. The dictionary comes first
            It contains all the inputs to the function. The keys for the dictionary 
            are the names of the parameters while the value for the keys are the objects
            that parameter takes as input.
        '''
        # Get the function signature
        signature = inspect.signature(func)
        
        # Extract parameter details
        inputs = {
            name: param.annotation if param.annotation != inspect.Parameter.empty else "Any"
            for name, param in signature.parameters.items()
        }
        
        # Extract return type
        output = signature.return_annotation if signature.return_annotation != inspect.Signature.empty else "Any"
        
        return inputs, output

    def _validate_function_compatibility(self, func1: Callable, func2: Callable) -> None:
        """Validate that the functions are composable and the composition takes a string
        Validates that the output type of `func1` matches the input type of `func2`.
        This function does not return a true or false. It simply raises Exceptions
        if the functions cannot be applied as follows...
        func2(func1(params), other_params) -> float
        This function also validates that the input to func1 is a string and the
        second functions output is a float

        Parameters
        ----------
        func1 : Callable
            This is the innermost function in the composition
        func2: Callable
            This is the outtermost function in the composition

        Returns
        -------
        None
            This function will raise an exception if there is an issue rather
            that return a True/False value.
        """
        # Get the input type on the first function is a string or throw an error
        input1_type = self._get_function_first_parameter_type(func=func1)
        if input1_type is not str:
            raise TypeError(f"The input type to '{func1.__name__}' in the composition must a be a string. It is currently {input1_type}.")
        
        # Check that the output of function 2 is a float
        output2_type = self._get_function_return_type(func=func2)
        if output2_type is not float:
            raise TypeError(f"The output of the function composition must be a float. This means that '{func2.__name__}' must have a return type of float rather than {output2_type}")
        
        # Check that the first functions output matches the second functions input
        output1_type = self._get_function_return_type(func=func1)
        input2_type = self._get_function_first_parameter_type(func=func2)

        # Validate compatibility of the functions outputs and inputs
        if output1_type != input2_type:
            raise TypeError(f"Type mismatch: '{func1.__name__}' returns {output1_type}, which cannot be passed as input to '{func2.__name__}' expecting {input2_type}.")

    def _get_function_first_parameter_type(self, func : Callable) -> object:
        '''Gets the first first parameter type of the function
        
        Parameters
        ----------
        func : Callable
            The function to determine the first parameters type for

        Returns
        -------
        object
            This the type of the first parameter of the function passed
        '''
        # Get type hints for both functions
        func_hints = get_type_hints(func)

        # Ensure the function haa annotations for input
        # if "return" not in func_hints:
        #     raise ValueError(f"The function '{func.__name__}' is missing a return type annotation. Please add typing to your function.")
        if not func_hints:
            raise ValueError(f"The function '{func.__name__}' is missing parameter type annotations. Please add typing to your function.")
        
        #obtain the types parameters and types for the output
        func_input_params, a = self._get_function_details(func=func)

        # Get the input parameter types of func2
        if len(func_input_params) == 0:
            raise ValueError(f"The function '{func.__name__}' has no input parameters.")

        #get the first parameter
        func_first_param = next(iter(func_input_params.values()))

        return func_first_param
    

    def _get_function_return_type(self, func : Callable) -> object:
        '''Gets the return type of the function
        
        Parameters
        ----------
        func : Callable
            The function to determine the first parameters type for

        Returns
        -------
        object
            This the type of the return parameter
        '''
        # Get type hints for both functions
        func_hints = get_type_hints(func)

        # Ensure the function haa annotations for output
        if "return" not in func_hints:
            raise ValueError(f"The function '{func.__name__}' is missing a return type annotation. Please add typing to your function.")
        # if not func_hints:
        #     raise ValueError(f"The function '{func.__name__}' is missing parameter type annotations. Please add typing to your function.")
        
        #obtain the function return type
        a, func_return_type = self._get_function_details(func=func)

        return func_return_type


    
    
    def calculate(self, protein: 'sparrow.Protein') -> float:
        '''Calculates the compositional comparison value for a given protein
        
        Parameters
        ----------
        protein : sparrow.Protein
            This is the protein object that the optimizer will pass in order to
            determine if the current stocastic sequence is getting closer to the
            target value for the comparison value
        
        Returns
        -------
        float
            This is the comparison value of interest you are trying to find
        '''
        #since the function property we are interested in must be definable by the 
        #sequence we must first obtain the protein sequence
        protein_sequence = protein.sequence

        #next we will compute the property of interest for the sequence
        protein_property = self.property_function(protein_sequence)

        #after we get the property we will compare against the reference value that was passed at initialization
        comparison_val = self.comparison_function(protein_property, self.reference_value)

        #return the comparison value back to the optimizer
        return comparison_val
    

=======
        matches = sum([1 for i in range(len(protein.sequence)) if protein.sequence[i] == self.target_sequence[i]])
        if matches > self.target_value:
            return matches - self.target_value
        else:
            return self.target_value
>>>>>>> 431d9c1c
<|MERGE_RESOLUTION|>--- conflicted
+++ resolved
@@ -3,11 +3,8 @@
 import sparrow
 import numpy as np
 import finches
-<<<<<<< HEAD
 import inspect
-=======
 import metapredict as meta
->>>>>>> 431d9c1c
 
 class ProteinProperty(ABC):
     """
@@ -278,23 +275,12 @@
         self.target_sequence = target_sequence
 
     def calculate(self, protein: 'sparrow.Protein') -> float:
-<<<<<<< HEAD
-        current_fingerprint = self.calculate_fingerprint(protein.sequence)
-        target_fingerprint = self.get_target_fingerprint()
-        # calculate the difference between the original and current matrix
-        diff = 0
-        for key in target_fingerprint.keys():
-            diff += np.abs(target_fingerprint[key]['attractive'] - current_fingerprint[key]['attractive']).sum()
-            diff += np.abs(target_fingerprint[key]['repulsive'] - current_fingerprint[key]['repulsive']).sum()
-        return diff
-    
-
-
-
-
-
-
-
+        matches = sum([1 for i in range(len(protein.sequence)) if protein.sequence[i] == self.target_sequence[i]])
+        if matches > self.target_value:
+            return matches - self.target_value
+        else:
+            return self.target_value
+          
 
 class Comparison(ProteinProperty):
     """
@@ -668,12 +654,4 @@
 
         #return the comparison value back to the optimizer
         return comparison_val
-    
-
-=======
-        matches = sum([1 for i in range(len(protein.sequence)) if protein.sequence[i] == self.target_sequence[i]])
-        if matches > self.target_value:
-            return matches - self.target_value
-        else:
-            return self.target_value
->>>>>>> 431d9c1c
+    